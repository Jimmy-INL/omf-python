"""serializers.py: array and image serializers/deserializers for OMF file IO"""
from __future__ import absolute_import
from __future__ import division
from __future__ import print_function
from __future__ import unicode_literals

from io import BytesIO
import uuid

import numpy as np
import properties
from six import PY2

if PY2:
    memoryview = buffer                                                        #pylint: disable=redefined-builtin, invalid-name, undefined-variable

def array_serializer(arr, binary_dict=None, **kwargs):                                #pylint: disable=unused-argument
    """Convert array data to a serialized binary format"""
    if arr is None:
        return None
    if not isinstance(arr, np.ndarray):
        raise ValueError('Array must by numpy ndarray')
    arr = arr.view(np.ndarray)
    if isinstance(arr.flatten()[0], np.floating):                              #pylint: disable=no-member
        dtype = '<f8'
        nan_mask = ~np.isnan(arr)
        if not np.allclose(arr.astype(dtype)[nan_mask], arr[nan_mask]):
            raise ValueError('Converting array to float64 changed the values '
                             'of the array.')
    elif isinstance(arr.flatten()[0], np.integer):
        dtype = '<i8'
        if np.any(arr.astype(dtype) != arr):
            raise ValueError('Converting array to int64 changed the values '
                             'of the array.')
    else:
        raise ValueError('Array be float or int type: {}'.format(arr.dtype))
    uid = str(uuid.uuid4())
    index = dict()
    index['start'] = 0
    index['dtype'] = dtype
<<<<<<< HEAD
    index['array'] = uid
    index['length'] = arr.astype(dtype).nbytes
    if binary_dict is not None:
        binary_dict[uid] = arr.astype(dtype).tobytes()
=======
    arr_buffer = memoryview(arr.astype(dtype))
    open_file.write(zlib.compress(arr_buffer))
    index['length'] = open_file.tell() - index['start']
    index['shape'] = arr.shape
>>>>>>> 1c5fa359
    return index

def array_deserializer(index, open_file, **kwargs):                            #pylint: disable=unused-argument
    """Convert binary to numpy array based on input shape"""
<<<<<<< HEAD

    def __init__(self, shape):
        if sum([dim == '*' for dim in shape]) > 1:
            raise TypeError('array_deserializer shape may only have one '
                            'unknown dimension')
        self.shape = shape

    def __call__(self, index, binary_dict=None, **kwargs):                            #pylint: disable=unused-argument
        assert index['dtype'] in ('<i8', '<f8'), 'invalid dtype'
        if binary_dict is None or index['array'] not in binary_dict:
            return properties.undefined
        arr_buffer = binary_dict[index['array']]
        arr = np.frombuffer(arr_buffer, index['dtype'])
        unknown_dim = len(arr)
        for dim in self.shape:
            if dim == '*':
                continue
            unknown_dim /= dim
        if '*' in self.shape:
            assert abs(unknown_dim - int(unknown_dim)) < 1e-9, 'bad shape'
            shape = tuple(
                (int(unknown_dim) if dim == '*' else dim for dim in self.shape)
            )
        else:
            assert abs(unknown_dim - 1) < 1e-9, 'bad shape'
            shape = self.shape
        arr = arr.reshape(shape)
        return arr
=======
    assert index['dtype'] in ('<i8', '<f8'), 'invalid dtype'
    open_file.seek(index['start'], 0)
    arr_buffer = zlib.decompress(open_file.read(index['length']))
    arr = np.frombuffer(arr_buffer, index['dtype'])
    arr = arr.reshape(index['shape'])
    return arr
>>>>>>> 1c5fa359

def png_serializer(img, binary_dict=None, **kwargs):                                  #pylint: disable=unused-argument
    """Serialize PNG in bytes to file"""
    if img is None:
        return None
    if not isinstance(img, BytesIO):
        raise ValueError('Image must be BytesIO')
    uid = str(uuid.uuid4())
    index = dict()
    index['image'] = uid
    index['start'] = 0
    index['dtype'] = 'image/png'
    if binary_dict is not None:
        binary_dict[uid] = img.read()
    index['length'] = img.tell()
    return index

def png_deserializer(index, binary_dict=None, **kwargs):                              #pylint: disable=unused-argument
    """Read PNG from file as bytes"""
    assert index['dtype'] == 'image/png', 'invalid dtype'
    if binary_dict is None or index['image'] not in binary_dict:
        return properties.undefined
    img = BytesIO()
    img.write(binary_dict[index['image']])
    img.seek(0, 0)
    return img<|MERGE_RESOLUTION|>--- conflicted
+++ resolved
@@ -38,22 +38,14 @@
     index = dict()
     index['start'] = 0
     index['dtype'] = dtype
-<<<<<<< HEAD
     index['array'] = uid
     index['length'] = arr.astype(dtype).nbytes
     if binary_dict is not None:
         binary_dict[uid] = arr.astype(dtype).tobytes()
-=======
-    arr_buffer = memoryview(arr.astype(dtype))
-    open_file.write(zlib.compress(arr_buffer))
-    index['length'] = open_file.tell() - index['start']
-    index['shape'] = arr.shape
->>>>>>> 1c5fa359
     return index
 
 def array_deserializer(index, open_file, **kwargs):                            #pylint: disable=unused-argument
     """Convert binary to numpy array based on input shape"""
-<<<<<<< HEAD
 
     def __init__(self, shape):
         if sum([dim == '*' for dim in shape]) > 1:
@@ -82,14 +74,6 @@
             shape = self.shape
         arr = arr.reshape(shape)
         return arr
-=======
-    assert index['dtype'] in ('<i8', '<f8'), 'invalid dtype'
-    open_file.seek(index['start'], 0)
-    arr_buffer = zlib.decompress(open_file.read(index['length']))
-    arr = np.frombuffer(arr_buffer, index['dtype'])
-    arr = arr.reshape(index['shape'])
-    return arr
->>>>>>> 1c5fa359
 
 def png_serializer(img, binary_dict=None, **kwargs):                                  #pylint: disable=unused-argument
     """Serialize PNG in bytes to file"""
